--- conflicted
+++ resolved
@@ -83,17 +83,12 @@
             reportLevel = { extension.reportLevel }
             visitors = { extension.visitors }
             omitVisitors = { extension.omitVisitors }
-<<<<<<< HEAD
+
             excludeFilterConfig = { extension.excludeFilterConfig }
             includeFilterConfig = { extension.includeFilterConfig }
             excludeBugsFilterConfig = { extension.excludeBugsFilterConfig }
 
-=======
-            excludeFilter = { extension.excludeFilter }
-            includeFilter = { extension.includeFilter }
             extraArgs = { extension.extraArgs }
- 
->>>>>>> 83a5c5a3
         }
         task.reports.all { Report report ->
             report.conventionMapping.with {
